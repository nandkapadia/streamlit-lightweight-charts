"""
Base series class for streamlit-lightweight-charts.

This module provides the base Series class that defines the common interface
for all series types in the library. It includes core functionality for
data handling, configuration, and frontend integration.

The Series class serves as the foundation for all series implementations,
providing a consistent interface for series creation, configuration, and
rendering. It supports method chaining for fluent API usage and includes
comprehensive data validation and conversion capabilities.

Example:
    ```python
    from streamlit_lightweight_charts_pro.charts.series.base import Series

    class MyCustomSeries(Series):
        def to_frontend_config(self):
            return {"type": "custom", "data": self.data}
    ```
"""

from abc import ABC
from typing import Any, Dict, List, Optional, Type, Union

import pandas as pd

from streamlit_lightweight_charts_pro.charts.options.price_format_options import PriceFormatOptions
from streamlit_lightweight_charts_pro.charts.options.price_line_options import PriceLineOptions
from streamlit_lightweight_charts_pro.data.data import Data, classproperty
from streamlit_lightweight_charts_pro.data.marker import Marker
from streamlit_lightweight_charts_pro.logging_config import get_logger
from streamlit_lightweight_charts_pro.type_definitions import MarkerPosition
from streamlit_lightweight_charts_pro.type_definitions.enums import MarkerShape
from streamlit_lightweight_charts_pro.utils.data_utils import snake_to_camel

# Initialize logger
logger = get_logger(__name__)


# pylint: disable=no-member, invalid-name
class Series(ABC):
    """
    Abstract base class for all series types.

    This class defines the common interface and functionality that all series
    classes must implement. It provides core data handling, configuration
    methods, and frontend integration capabilities with comprehensive support
    for pandas DataFrame integration, markers, price lines, and formatting.

    All series classes should inherit from this base class and implement
    the required abstract methods. The class supports method chaining for
    fluent API usage and provides extensive customization options.

    Key Features:
        - DataFrame integration with column mapping
        - Marker and price line management
        - Price scale and pane configuration
        - Visibility and formatting controls
        - Comprehensive data validation
        - Method chaining support

    Attributes:
        data (List[Data]): List of data points for this series.
        visible (bool): Whether the series is currently visible.
        price_scale_id (str): ID of the price scale this series is attached to.
        price_format (PriceFormatOptions): Price formatting configuration.
        price_lines (List[PriceLineOptions]): List of price lines for this series.
        markers (List[Marker]): List of markers to display on this series.
        pane_id (int): The pane index this series belongs to.

    Note:
        Subclasses must define a class-level DATA_CLASS attribute for from_dataframe to work.
        The data_class property will always pick the most-derived DATA_CLASS in the MRO.
    """

    def __init__(
        self,
        data: Union[List[Data], pd.DataFrame, pd.Series],
        column_mapping: Optional[dict] = None,
        visible: bool = True,
        price_scale_id: str = "right",
        pane_id: Optional[int] = 0,
    ):
        """
        Initialize a series with data and configuration.

        Creates a new series instance with the provided data and configuration options.
        The constructor supports multiple data input types including lists of Data
        objects, pandas DataFrames, and pandas Series with automatic validation
        and conversion.

        Args:
            data (Union[List[Data], pd.DataFrame, pd.Series]): Series data as a list
                of data objects, pandas DataFrame, or pandas Series.
            column_mapping (Optional[dict]): Optional column mapping for DataFrame/Series
                input. Required when providing DataFrame or Series data.
            visible (bool, optional): Whether the series is visible. Defaults to True.
            price_scale_id (str, optional): ID of the price scale to attach to.
                Defaults to "right".
            pane_id (Optional[int], optional): The pane index this series belongs to.
                Defaults to 0.

        Raises:
            ValueError: If data is not a valid type (list of Data objects, DataFrame, or Series).
            ValueError: If DataFrame/Series is provided without column_mapping.
            ValueError: If all items in data list are not instances of Data or its subclasses.

        Example:
            ```python
            # Basic series with list of data objects
            series = LineSeries(data=line_data)

            # Series with DataFrame
            series = LineSeries(
                data=df,
                column_mapping={'time': 'datetime', 'value': 'close'}
            )

            # Series with Series
            series = LineSeries(
                data=series_data,
                column_mapping={'time': 'index', 'value': 'values'}
            )

            # Series with custom configuration
            series = LineSeries(
                data=line_data,
                visible=False,
                price_scale_id="left",
                pane_id=1
            )
            ```
        """
        # Validate and process data
        if data is None:
            self.data = []
        elif isinstance(data, (pd.DataFrame, pd.Series)):
            if column_mapping is None:
                raise ValueError(
                    "column_mapping is required when providing DataFrame or Series data"
                )
            # Process DataFrame/Series using from_dataframe logic
            self.data = self._process_dataframe_input(data, column_mapping)
        elif isinstance(data, list):
            # Validate that all items are Data instances
            if data and not all(isinstance(item, Data) for item in data):
                raise ValueError(
                    "All items in data list must be instances of Data or its subclasses"
                )
            self.data = data
        else:
            raise ValueError(
                f"data must be a list of SingleValueData objects, DataFrame, or Series, "
                f"got {type(data)}"
            )

        self.visible = visible
        self.price_scale_id = price_scale_id
        self._price_format = None
        self._price_lines = []
        self._markers = []
        self.pane_id = pane_id
        self.column_mapping = column_mapping

    @staticmethod
    def prepare_index(df: pd.DataFrame, column_mapping: Dict[str, str]) -> pd.DataFrame:
        """
        Prepare index for column mapping.

        Handles all index-related column mapping cases:
        - Time column mapping with DatetimeIndex
        - Level position mapping (e.g., "0", "1")
        - "index" mapping (first unnamed level or level 0)
        - Named level mapping (e.g., "date", "symbol")
        - Single index reset for non-time columns

        Args:
            df: DataFrame to prepare
            column_mapping: Mapping of required fields to column names

        Returns:
            DataFrame with prepared index

        Raises:
            ValueError: If time column is not found and no DatetimeIndex is available
        """
        # Handle time column mapping first (special case for DatetimeIndex)
        if "time" in column_mapping:
            time_col = column_mapping["time"]
            if time_col not in df.columns:
                # Handle single DatetimeIndex
                if isinstance(df.index, pd.DatetimeIndex):
                    if df.index.name is None:
                        # Set name and reset index to make it a regular column
                        df.index.name = time_col
                        df = df.reset_index()
                    elif df.index.name == time_col:
                        # Index name already matches, just reset to make it a regular column
                        df = df.reset_index()

                # Handle MultiIndex with DatetimeIndex level
                elif isinstance(df.index, pd.MultiIndex):
                    for i, level in enumerate(df.index.levels):
                        if isinstance(level, pd.DatetimeIndex):
                            if df.index.names[i] is None:
                                # Set name for this level and reset it
                                new_names = list(df.index.names)
                                new_names[i] = time_col
                                df.index.names = new_names
                                df = df.reset_index(level=time_col)
                                break
                            elif df.index.names[i] == time_col:
                                # Level name already matches, reset this level
                                df = df.reset_index(level=time_col)
                                break
                    else:
                        # No DatetimeIndex level found, check if any level name matches
                        if time_col in df.index.names:
                            # Reset the matching level
                            df = df.reset_index(level=time_col)
                        else:
                            # No matching level found
                            raise ValueError(
                                f"Time column '{time_col}' not found in DataFrame columns and no "
                                f"DatetimeIndex available in the index"
                            )
                else:
                    # No DatetimeIndex found
                    # Check if time_col is "index" and we have a regular index to reset
                    if time_col == "index":
                        # Reset the index to make it a regular column
                        idx_name = df.index.name
                        df = df.reset_index()
                        new_col_name = idx_name if idx_name is not None else "index"
                        column_mapping["time"] = new_col_name
                    else:
                        raise ValueError(
                            f"Time column '{time_col}' not found in DataFrame columns and no "
                            f"DatetimeIndex available in the index"
                        )

        # Handle other index columns
        for field, col_name in column_mapping.items():
            if field == "time":
                continue  # Already handled above

            if col_name not in df.columns:
                if isinstance(df.index, pd.MultiIndex):
                    level_names = list(df.index.names)

                    # Integer string or int: treat as level position
                    try:
                        level_idx = int(col_name)
                        if 0 <= level_idx < len(df.index.levels):
                            df = df.reset_index(level=level_idx)
                            level_name = level_names[level_idx]
                            # Update column mapping to use actual column name
                            new_col_name = (
                                level_name if level_name is not None else f"level_{level_idx}"
                            )
                            column_mapping[field] = new_col_name
                            continue
                    except (ValueError, IndexError):
                        pass

                    # 'index': use first unnamed level if any, else first level
                    if col_name == "index":
                        unnamed_levels = [i for i, name in enumerate(level_names) if name is None]
                        level_idx = unnamed_levels[0] if unnamed_levels else 0
                        df = df.reset_index(level=level_idx)
                        level_name = level_names[level_idx]
                        new_col_name = (
                            level_name if level_name is not None else f"level_{level_idx}"
                        )
                        column_mapping[field] = new_col_name
                        continue

                    # Named level
                    if col_name in level_names:
                        level_idx = level_names.index(col_name)
                        df = df.reset_index(level=level_idx)
                        continue

                else:
                    # Single index
                    if col_name == "index" or col_name == df.index.name:
                        idx_name = df.index.name
                        df = df.reset_index()
                        new_col_name = idx_name if idx_name is not None else "index"
                        column_mapping[field] = new_col_name
                        continue

        return df

    def _process_dataframe_input(
        self, data: Union[pd.DataFrame, pd.Series], column_mapping: Dict[str, str]
    ) -> List[Data]:
        """
        Process DataFrame or Series input into a list of Data objects.

        This method duplicates the logic from from_dataframe to handle
        DataFrame/Series input in the constructor. It validates the input
        data structure and converts it to the appropriate Data objects
        based on the series type.

        Args:
            data (Union[pd.DataFrame, pd.Series]): DataFrame or Series to process.
            column_mapping (Dict[str, str]): Mapping of required fields to column names.

        Returns:
            List[Data]: List of processed data objects suitable for the series type.

        Raises:
            ValueError: If required columns are missing from the DataFrame/Series.
            ValueError: If the data structure is invalid for the series type.
            ValueError: If time column is not found and no DatetimeIndex is available.

        Note:
            This method uses the data_class property to determine the appropriate
            Data class for conversion.
        """
        # Convert Series to DataFrame if needed (do this first)
        if isinstance(data, pd.Series):
            data = data.to_frame()

        data_class = self.data_class
        required = data_class.required_columns
        optional = data_class.optional_columns

        # Check if all required columns are mapped
        missing_required = required - set(column_mapping.keys())
        if missing_required:
            raise ValueError(f"DataFrame is missing required column mapping: {missing_required}")

        # Prepare index for all column mappings
        df = self.prepare_index(data, column_mapping)

        # Check if all required columns are present in the DataFrame
        mapped_columns = set(column_mapping.values())
        available_columns = set(df.columns.tolist())
        missing_columns = mapped_columns - available_columns

        if missing_columns:
            raise ValueError(f"DataFrame is missing required column: {missing_columns}")

        # Create data objects
        result = []
        for _, row in df.iterrows():
            kwargs = {}
            # Process both required and optional columns
            for key in required.union(optional):
                if key in column_mapping:
                    col_name = column_mapping[key]
                    if col_name in df.columns:
                        value = row[col_name]
                        kwargs[key] = value
            data_obj = data_class(**kwargs)
            result.append(data_obj)

        return result

    @property
    def data_dict(self) -> List[Dict[str, Any]]:
        """
        Get the data in dictionary format.

        Converts the series data to a list of dictionaries suitable for
        frontend serialization. Handles various data formats including
        dictionaries, lists of dictionaries, or lists of objects with
        asdict() methods.

        Returns:
            List[Dict[str, Any]]: List of data dictionaries ready for
                frontend consumption.

        Example:
            ```python
            # Get data as dictionaries
            data_dicts = series.data_dict

            # Access individual data points
            for data_point in data_dicts:
                print(f"Time: {data_point['time']}, Value: {data_point['value']}")
            ```
        """
        if isinstance(self.data, dict):
            return self.data
        if isinstance(self.data, list):
            if len(self.data) == 0:
                return self.data
            # If already list of dicts
            if isinstance(self.data[0], dict):
                return self.data
                    # If list of objects with asdict
        if hasattr(self.data[0], "asdict"):
            return [item.asdict() for item in self.data]
        # Fallback: return as-is
        return self.data

    def set_visible(self, visible: bool) -> "Series":
        """
        Set series visibility.

        Shows or hides the series on the chart. This method provides a
        convenient way to control series visibility with method chaining support.

        Args:
            visible (bool): Whether the series should be visible on the chart.

        Returns:
            Series: Self for method chaining.

        Example:
            ```python
            # Hide the series
            series.set_visible(False)

            # Show the series
            series.set_visible(True)

            # Method chaining
            series.set_visible(False).add_marker(marker)
            ```
        """
        self.visible = visible
        return self

    def add_marker(
        self,
        time: Union[str, int, float, pd.Timestamp],
        position: MarkerPosition,
        color: str,
        shape: MarkerShape,
        text: Optional[str] = None,
        size: Optional[int] = None,
    ) -> "Series":
        """
        Add a marker to this series.

        Creates and adds a marker to the series for highlighting specific data points
        or events. Markers can be positioned above, below, or on the data point and
        support various shapes and colors.

        Args:
            time (Union[str, int, float, pd.Timestamp]): Time for the marker in various
                formats (timestamp, datetime string, or numeric).
            position (MarkerPosition): Position of the marker relative to the data point
                (e.g., above, below, on).
            color (str): Color of the marker in CSS color format (hex, rgb, named).
            shape (MarkerShape): Shape of the marker (circle, square, arrow, etc.).
            text (Optional[str], optional): Optional text to display with the marker.
                Defaults to None.
            size (Optional[int], optional): Optional size of the marker in pixels.
                Defaults to None.

        Returns:
            Series: Self for method chaining.

        Example:
            ```python
            from streamlit_lightweight_charts_pro.type_definitions import MarkerPosition
            from streamlit_lightweight_charts_pro.type_definitions.enums import MarkerShape

            # Add a simple marker
            series.add_marker(
                time="2024-01-01 10:00:00",
                position=MarkerPosition.ABOVE,
                color="red",
                shape=MarkerShape.CIRCLE
            )

            # Add a marker with text and size
            series.add_marker(
                time=1640995200,
                position=MarkerPosition.BELOW,
                color="#00ff00",
                shape=MarkerShape.ARROW_UP,
                text="Buy Signal",
                size=12
            )

            # Method chaining
            series.add_marker(marker1).add_marker(marker2)
            ```
        """
        marker = Marker(
            time=time,
            position=position,
            color=color,
            shape=shape,
            text=text,
            size=size,
        )
        self._markers.append(marker)
        return self

    def add_markers(self, markers: List[Marker]) -> "Series":
        """
        Add multiple markers to this series.

        Adds a list of markers to the series. Returns self for method chaining.

        Args:
            markers: List of marker objects to add.

        Returns:
            Series: Self for method chaining.
        """
        self._markers.extend(markers)
        return self

    def clear_markers(self) -> "Series":
        """
        Clear all markers from this series.

        Removes all markers from the series. Returns self for method chaining.

        Returns:
            Series: Self for method chaining.
        """
        self._markers.clear()
        return self

    @property
    def price_scale_id(self) -> str:
        """
        Get the price scale ID for this series.

        Returns:
            str: The price scale ID (e.g., "left" or "right").
        """
        return self._price_scale_id

    @price_scale_id.setter
    def price_scale_id(self, value: str) -> None:
        """
        Set the price scale ID for this series.

        Args:
            value (str): The price scale ID (e.g., "left" or "right").
        """
        self._price_scale_id = value

    @property
    def price_format(self) -> PriceFormatOptions:
        """
        Get the price format options for this series.

        Returns:
            PriceFormatOptions: The price format options.
        """
        return self._price_format

    @price_format.setter
    def price_format(self, value: PriceFormatOptions) -> None:
        """
        Set the price format options for this series.

        Args:
            value (PriceFormatOptions): The price format options.
        """
        self._price_format = value

    @property
    def price_lines(self) -> List[PriceLineOptions]:
        """
        Get the list of price line options for this series.

        Returns:
            List[PriceLineOptions]: The price line options.
        """
        return self._price_lines

    @price_lines.setter
    def price_lines(self, value: List[PriceLineOptions]) -> None:
        """
        Set the list of price line options for this series.

        Args:
            value (List[PriceLineOptions]): The price line options.
        """
        self._price_lines = value

    def add_price_line(self, price_line: PriceLineOptions) -> "Series":
        """
        Add a price line option to this series.

        Args:
            price_line (PriceLineOptions): The price line option to add.

        Returns:
            Series: Self for method chaining.
        """
        self._price_lines.append(price_line)
        return self

    def clear_price_lines(self) -> "Series":
        """
        Remove all price line options from this series.

        Returns:
            Series: Self for method chaining.
        """
        self._price_lines.clear()
        return self

    @property
    def markers(self) -> List[Marker]:
        """
        Get the list of markers for this series.

        Returns:
            List[Marker]: The markers for this series.
        """
        return self._markers

    @markers.setter
    def markers(self, value: List[Marker]) -> None:
        """
        Set the list of markers for this series.

        Args:
            value (List[Marker]): The markers for this series.
        """
        self._markers = value

    def _validate_pane_config(self) -> None:
        """
        Validate pane configuration for the series.

        This method ensures that pane_id is properly set.
        It should be called by subclasses in their asdict() method.

        Raises:
            ValueError: If pane_id is negative.
        """
        if self.pane_id is not None and self.pane_id < 0:
            raise ValueError("pane_id must be non-negative")
        if self.pane_id is None:
            self.pane_id = 0

    def update(self, updates: Dict[str, Any]) -> "Series":
        """
        Update series configuration with a dictionary of values.

        This method provides a flexible way to update series properties using a dictionary.
        It handles both simple properties and nested objects, automatically creating
        nested Options instances when needed.

        Args:
            updates: Dictionary of updates to apply. Keys can be in snake_case or camelCase.
                Values can be simple types or dictionaries for nested objects.

        Returns:
            Series: Self for method chaining.

        Raises:
            ValueError: If an update key doesn't correspond to a valid attribute.
            TypeError: If a value type is incompatible with the attribute type.

        Example:
            ```python
            series = LineSeries(data=data)
            
            # Update simple properties
            series.update({
                "visible": False,
                "price_scale_id": "left"
            })
            
            # Update nested options
            series.update({
                "line_options": {
                    "color": "#ff0000",
                    "line_width": 3
                }
            })
            
            # Method chaining
            series.update({"visible": True}).update({"pane_id": 1})
            ```
        """
        for key, value in updates.items():
            if value is None:
                continue  # Skip None values for method chaining
            
            # Convert camelCase to snake_case for attribute lookup
            attr_name = self._camel_to_snake(key)
            
            # Check if attribute exists
            if not hasattr(self, attr_name):
                # Try the original key in case it's already snake_case
                if hasattr(self, key):
                    attr_name = key
                else:
                    raise ValueError(f"Invalid series attribute: {key}")
            
            # Handle nested Options objects
            current_value = getattr(self, attr_name)
            if isinstance(value, dict) and hasattr(current_value, "update"):
                # Update existing Options object
                current_value.update(value)
            elif isinstance(value, dict) and current_value is None:
                # Create new Options object if current is None
                # This requires knowing the type, so we'll need to handle specific cases
                if attr_name.endswith("_options"):
                    # Try to create appropriate Options class
                    options_class_name = attr_name.replace("_", " ").title().replace(" ", "")
                    try:
                        # Import and create the options class
                        from streamlit_lightweight_charts_pro.charts.options import (
                            LineOptions, PriceFormatOptions, PriceLineOptions
                        )
                        options_classes = {
                            "line_options": LineOptions,
                            "price_format": PriceFormatOptions,
                        }
                        if attr_name in options_classes:
                            setattr(self, attr_name, options_classes[attr_name](**value))
                        else:
                            # Fallback to direct assignment
                            setattr(self, attr_name, value)
                    except (ImportError, TypeError):
                        # Fallback to direct assignment
                        setattr(self, attr_name, value)
                else:
                    setattr(self, attr_name, value)
            else:
                # Simple value assignment
                setattr(self, attr_name, value)
        
        return self

    def _camel_to_snake(self, camel_case: str) -> str:
        """
        Convert camelCase to snake_case.

        Args:
            camel_case: String in camelCase format.

        Returns:
            String in snake_case format.
        """
        import re
        return re.sub(r'(?<!^)(?=[A-Z])', '_', camel_case).lower()

<<<<<<< HEAD


=======
>>>>>>> 017dd318
    def asdict(self) -> Dict[str, Any]:
        """
        Convert series to dictionary representation.

        This method creates a dictionary representation of the series
        that can be consumed by the frontend React component.

        Returns:
            Dict[str, Any]: Dictionary containing series configuration for the frontend.
        """
        # Validate pane configuration
        self._validate_pane_config()

        # Get base configuration
        config = {
            "type": self.chart_type.value,
            "data": self.data_dict,
        }

        # Add options from attributes that have asdict() method
        options = {}
        for attr_name in dir(self):
            if attr_name.startswith("_"):
                continue
            # Skip data attribute as it's handled separately
            if attr_name == "data":
                continue
            # Skip class attributes (like DATA_CLASS)
            if attr_name.isupper():
                continue
            # Skip class properties (like data_class)
            if attr_name == "data_class":
                continue

            attr_value = getattr(self, attr_name)
            # Only process instance attributes, not classes
            if (
                hasattr(attr_value, "asdict")
                and callable(getattr(attr_value, "asdict"))
                and not isinstance(attr_value, type)
            ):
                # For any options object, flatten the options instead of nesting
                if attr_name.endswith("_options"):
                    options.update(attr_value.asdict())
                else:
                    # Convert snake_case to camelCase for the key
                    key = snake_to_camel(attr_name)
                    options[key] = attr_value.asdict()

            # Also include individual option attributes that are not None and not empty strings
            elif (
                not callable(attr_value)
                and not isinstance(attr_value, type)
                and attr_value is not None
                and attr_value != ""
                and attr_name
                not in [
                    "markers",
                    "price_lines",
                    "pane_id",
                    "visible",
                    "data_dict",
                    "chart_type",
                    "data_class",
                    "column_mapping",
                    "required_columns",
                    "optional_columns",
                ]
            ):
                # Convert snake_case to camelCase for the key
                key = snake_to_camel(attr_name)
                options[key] = attr_value

        if options:
            config["options"] = options

        # Add markers if present
        if self.markers:
            config["markers"] = [marker.asdict() for marker in self.markers]

        # Add price lines if present
        if self.price_lines:
            config["priceLines"] = [pl.asdict() for pl in self.price_lines]

        # Add pane_id
        config["pane_id"] = self.pane_id

        # Add visible property
        config["visible"] = self.visible

        # Add price_scale_id
        config["priceScaleId"] = self.price_scale_id

        return config

    @classproperty
    def data_class(cls) -> Type[Data]:  # pylint: disable=no-self-argument
        """
        Return the first DATA_CLASS found in the MRO (most-derived class wins).
        """
        for base in cls.__mro__:
            if hasattr(base, "DATA_CLASS"):
                return getattr(base, "DATA_CLASS")
        raise NotImplementedError("No DATA_CLASS defined in the class hierarchy.")

    @classmethod
    def from_dataframe(
        cls,
        df: Union[pd.DataFrame, pd.Series],
        column_mapping: Dict[str, str],
        price_scale_id: str = "right",
        **kwargs,
    ) -> "Series":
        """
        Create a Series instance from a pandas DataFrame or Series.

        Args:
            df (Union[pd.DataFrame, pd.Series]): The input DataFrame or Series.
            column_mapping (dict): Mapping of required fields
                (e.g., {'time': 'datetime', 'value': 'close', ...}).
            price_scale_id (str): Price scale ID (default 'right').
            **kwargs: Additional arguments for the Series constructor.

        Returns:
            Series: An instance of the Series (or subclass) with normalized data.

        Raises:
            NotImplementedError: If the subclass does not define DATA_CLASS.
            ValueError: If required columns are missing in column_mapping or DataFrame.
            AttributeError: If the data class does not define REQUIRED_COLUMNS.
        """
        # Convert Series to DataFrame if needed
        if isinstance(df, pd.Series):
            df = df.to_frame()

        data_class = cls.data_class
        required = data_class.required_columns
        optional = data_class.optional_columns

        # Check required columns in column_mapping
        missing_mapping = [col for col in required if col not in column_mapping]
        if missing_mapping:
            raise ValueError(
                f"Missing required columns in column_mapping: {missing_mapping}\n"
                f"Required columns: {required}\n"
                f"Column mapping: {column_mapping}"
            )
        else:
            pass  # Removed print

        # Prepare index for all column mappings
        df = cls.prepare_index(df, column_mapping)

        # Check required columns in DataFrame (including index) - after processing
        for key in required:
            col = column_mapping[key]
            if col not in df.columns:
                raise ValueError(f"DataFrame is missing required column: {col}")
            else:
                pass  # Removed print

        # Build data objects
        data = []
        for i in range(len(df)):
            kwargs_data = {}
            for key in required.union(optional):
                if key in column_mapping:
                    col = column_mapping[key]
                    if col in df.columns:
                        value = df.iloc[i][col]
                        kwargs_data[key] = value
                    else:
                        raise ValueError(f"DataFrame is missing required column: {col}")
                else:
                    # Skip optional columns that are not in column_mapping
                    continue

            data.append(data_class(**kwargs_data))

        result = cls(data=data, price_scale_id=price_scale_id, **kwargs)
        return result<|MERGE_RESOLUTION|>--- conflicted
+++ resolved
@@ -745,11 +745,6 @@
         import re
         return re.sub(r'(?<!^)(?=[A-Z])', '_', camel_case).lower()
 
-<<<<<<< HEAD
-
-
-=======
->>>>>>> 017dd318
     def asdict(self) -> Dict[str, Any]:
         """
         Convert series to dictionary representation.
